--- conflicted
+++ resolved
@@ -171,12 +171,9 @@
 provisioning tokens.`,
 			},
 
-<<<<<<< HEAD
 			// Nebula provisioner flags
 			nebulaRootFlag,
 
-=======
->>>>>>> ab7a838c
 			// ACME provisioner flags
 			forceCNFlag,
 			requireEABFlag,
@@ -333,15 +330,10 @@
 		err = updateAzureDetails(ctx, p)
 	case linkedca.Provisioner_GCP:
 		err = updateGCPDetails(ctx, p)
-<<<<<<< HEAD
+	case linkedca.Provisioner_SCEP:
+		err = updateSCEPDetails(ctx, p)
 	case linkedca.Provisioner_NEBULA:
 		err = updateNebulaDetails(ctx, p)
-	// TODO add SCEP provisioner support.
-=======
-	case linkedca.Provisioner_SCEP:
-		err = updateSCEPDetails(ctx, p)
-	// TODO: add Nebula support
->>>>>>> ab7a838c
 	default:
 		return fmt.Errorf("unsupported provisioner type %s", p.Type.String())
 	}
